// ROS includes.
#include <ros/ros.h>

// Messages
#include <std_msgs/Int8.h>
#include <std_msgs/Empty.h>
#include <sensor_msgs/JointState.h>

// Dynamic reconfigure
#include <dynamic_reconfigure/server.h>
#include <s5fh_controller/s5fhConfig.h>

#include <driver_s5fh/S5FHFingerManager.h>

#include <icl_core/EnumHelper.h>

using namespace driver_s5fh;

// Create pointer to S5FH finger manager object.
S5FHFingerManager *fm = new S5FHFingerManager;

// Set default serial device name
std::string serial_device_name = "";

/*--------------------------------------------------------------------
 * General functions
 *------------------------------------------------------------------*/

void setTargetPositions(const std::vector<double>& positions)
{
  if (fm->isConnected())
  {
    for (size_t channel = 0; channel < eS5FH_DIMENSION; ++channel)
    {
      double cur_pos = 0.0;
      if (fm->getPosition(static_cast<S5FHCHANNEL>(channel), cur_pos))
      {
        if (positions[channel] != cur_pos)
        {
          //ROS_INFO("channel %i: current pos = %f, new pos = %f", channel, cur_pos, positions[channel]);
          fm->setTargetPosition(static_cast<S5FHCHANNEL>(channel), positions[channel], 0.0);
        }
      }
      else
      {
        ROS_WARN("Could not get actual position from finger manager!");
      }
    }
  }
  else
  {
    ROS_WARN("SCHUNK five finger hand is not connected!");
  }
}

/*--------------------------------------------------------------------
 * Callback functions
 *------------------------------------------------------------------*/

// Callback function for changing parameters dynamically
void dynamic_reconfigure_callback(s5fh_controller::s5fhConfig &config, uint32_t level)
{
  serial_device_name = config.serial_device;

  std::vector<double> positions(eS5FH_DIMENSION);
  positions[0] = config.channel0;
  positions[1] = config.channel1;
  positions[2] = config.channel2;
  positions[3] = config.channel3;
  positions[4] = config.channel4;
  positions[5] = config.channel5;
  positions[6] = config.channel6;
  positions[7] = config.channel7;
  positions[8] = config.channel8;

  setTargetPositions(positions);
}

// Callback function for connecting to SCHUNK five finger hand
void connectCallback(const std_msgs::Empty&)
{
  if (fm->isConnected())
  {
    fm->disconnect();
  }

  if (!fm->connect(serial_device_name))
  {
    ROS_ERROR("Could not connect to SCHUNK five finger hand with serial device %s", serial_device_name.c_str());
  }
}

// Callback function to reset/home channels of SCHUNK five finger hand
void resetChannelCallback(const std_msgs::Int8ConstPtr& channel)
{
  // convert int8 channel into S5FHCHANNEL enum
  S5FHCHANNEL s5fh_channel = static_cast<S5FHCHANNEL>(channel->data);

  if (fm->resetChannel(s5fh_channel))
  {
    ROS_INFO("Channel %i successfully homed!", s5fh_channel);
  }
  else
  {
    ROS_ERROR("Could not reset channel %i !", s5fh_channel);
  }
}

// Callback function to enable channels of SCHUNK five finger hand
void enableChannelCallback(const std_msgs::Int8ConstPtr& channel)
{
  fm->enableChannel(static_cast<driver_s5fh::S5FHCHANNEL>(channel->data));
}

// Callback function for setting channel target positions to SCHUNK five finger hand
void jointStateCallback(const sensor_msgs::JointStateConstPtr& input )
{
  int32_t index = 0;
  std::vector<std::string>::const_iterator joint_name;
  for (joint_name = input->name.begin(); joint_name != input->name.end(); ++joint_name,++index)
  {
    int32_t channel = 0;
    if (icl_core::string2Enum((*joint_name), channel, S5FHController::m_channel_description))
    {
      if (input->position.size() > index)
      {
        double new_pos = input->position[index];

        double cur_pos = 0.0;
        if (fm->getPosition(static_cast<S5FHCHANNEL>(channel), cur_pos))
        {
          if (new_pos != cur_pos)
          {
            //ROS_INFO("channel %i: current pos = %f, new pos = %f", channel, cur_pos, positions[channel]);
            fm->setTargetPosition(static_cast<S5FHCHANNEL>(channel), new_pos, 0.0);
          }
        }
        else
        {
          ROS_WARN("Could not get actual position from finger manager!");
        }
      }
      else
      {
        ROS_WARN("Vector of input joint state is too small! Cannot acces elemnt nr %i",index);
      }
    }
    else
    {
      ROS_WARN("Could not map joint name to channel!");
    }
  }
}

/*--------------------------------------------------------------------
 * main()
 * Main function to set up ROS node.
 *------------------------------------------------------------------*/

int main(int argc, char **argv)
{
  // Set up ROS.
  ros::init(argc, argv, "s5fh_controller");
  ros::NodeHandle nh;

  icl_core::logging::initialize();

  // setting up dynamic reconfigure
  dynamic_reconfigure::Server<s5fh_controller::s5fhConfig> server;
  dynamic_reconfigure::Server<s5fh_controller::s5fhConfig>::CallbackType f;

  f = boost::bind(&dynamic_reconfigure_callback, _1, _2);
  server.setCallback(f);

  // Subscribe connect topic (Empty)
  ros::Subscriber connect_sub = nh.subscribe("s5fh_controller/connect", 1, connectCallback);

  // Subscribe reset channel topic (Int8)
  ros::Subscriber reset_sub = nh.subscribe("s5fh_controller/reset_channel", 1, resetChannelCallback);

  // Subscribe enable channel topic (Int8)
  ros::Subscriber enable_sub = nh.subscribe("s5fh_controller/enable_channel", 1, enableChannelCallback);

  // Subscribe joint state topic
  ros::Subscriber channel_target_sub = nh.subscribe<sensor_msgs::JointState>("s5fh_controller/channel_targets", 1, jointStateCallback);

  // Publish Joint States
  ros::Publisher joint_pub;
  joint_pub = nh.advertise<sensor_msgs::JointState>("s5fh_controller/finger_position", 1);
  sensor_msgs::JointState joint_state_msg;
  joint_state_msg.name.push_back("Thumb_Flexion");
  joint_state_msg.name.push_back("Thumb_Opposition");
  joint_state_msg.name.push_back("Index_Finger_Distal");
  joint_state_msg.name.push_back("Index_Finger_Proximal");
  joint_state_msg.name.push_back("Middle_Finger_Distal");
  joint_state_msg.name.push_back("Middle_Finger_Proximal");
  joint_state_msg.name.push_back("Ring_Finger");
  joint_state_msg.name.push_back("Pinky");
  joint_state_msg.name.push_back("Finger_Spread");

  joint_state_msg.position.resize(eS5FH_DIMENSION);


  // Publish current channel positions
  ros::Publisher channel_pos_pub = nh.advertise<sensor_msgs::JointState>("channel_feedbacks", 1);

  // joint state message template
  sensor_msgs::JointState channel_pos;
  channel_pos.name.resize(eS5FH_DIMENSION);
  channel_pos.position.resize(eS5FH_DIMENSION, 0.0);
  for (size_t channel = 0; channel < eS5FH_DIMENSION; ++channel)
  {
    channel_pos.name[channel] = S5FHController::m_channel_description[channel];
  }

  // Tell ROS how fast to run this node. (100 = 100 Hz = 10 ms)
  ros::Rate rate(100);
  // Main loop.
  while (nh.ok())
  {
    if (fm->isConnected())
    {
      // Publish channel positions in RAD.
      for (size_t channel = 0; channel < eS5FH_DIMENSION; ++channel)
      {
        double cur_pos = 0.0;
<<<<<<< HEAD
        fm->getPosition(static_cast<S5FHCHANNEL>(channel), cur_pos);

        channel_pos.position[channel] = cur_pos;
      }

      channel_pos_pub.publish(channel_pos);
=======
        if (fm->isEnabled(static_cast<S5FHCHANNEL>(channel)) && fm->getPosition(static_cast<S5FHCHANNEL>(channel), cur_pos))
        {
          joint_state_msg.position[channel] = cur_pos;
        }
      }
      joint_pub.publish(joint_state_msg);
>>>>>>> d7fcecee
    }
    ros::spinOnce();
    rate.sleep();
  }

  fm->disconnect();

  return 0;
} // end main()<|MERGE_RESOLUTION|>--- conflicted
+++ resolved
@@ -173,36 +173,19 @@
   server.setCallback(f);
 
   // Subscribe connect topic (Empty)
-  ros::Subscriber connect_sub = nh.subscribe("s5fh_controller/connect", 1, connectCallback);
+  ros::Subscriber connect_sub = nh.subscribe("connect", 1, connectCallback);
 
   // Subscribe reset channel topic (Int8)
-  ros::Subscriber reset_sub = nh.subscribe("s5fh_controller/reset_channel", 1, resetChannelCallback);
+  ros::Subscriber reset_sub = nh.subscribe("reset_channel", 1, resetChannelCallback);
 
   // Subscribe enable channel topic (Int8)
-  ros::Subscriber enable_sub = nh.subscribe("s5fh_controller/enable_channel", 1, enableChannelCallback);
+  ros::Subscriber enable_sub = nh.subscribe("enable_channel", 1, enableChannelCallback);
 
   // Subscribe joint state topic
-  ros::Subscriber channel_target_sub = nh.subscribe<sensor_msgs::JointState>("s5fh_controller/channel_targets", 1, jointStateCallback);
-
-  // Publish Joint States
-  ros::Publisher joint_pub;
-  joint_pub = nh.advertise<sensor_msgs::JointState>("s5fh_controller/finger_position", 1);
-  sensor_msgs::JointState joint_state_msg;
-  joint_state_msg.name.push_back("Thumb_Flexion");
-  joint_state_msg.name.push_back("Thumb_Opposition");
-  joint_state_msg.name.push_back("Index_Finger_Distal");
-  joint_state_msg.name.push_back("Index_Finger_Proximal");
-  joint_state_msg.name.push_back("Middle_Finger_Distal");
-  joint_state_msg.name.push_back("Middle_Finger_Proximal");
-  joint_state_msg.name.push_back("Ring_Finger");
-  joint_state_msg.name.push_back("Pinky");
-  joint_state_msg.name.push_back("Finger_Spread");
-
-  joint_state_msg.position.resize(eS5FH_DIMENSION);
-
+  ros::Subscriber channel_target_sub = nh.subscribe<sensor_msgs::JointState>("channel_targets", 1, jointStateCallback);
 
   // Publish current channel positions
-  ros::Publisher channel_pos_pub = nh.advertise<sensor_msgs::JointState>("channel_feedbacks", 1);
+  ros::Publisher channel_pos_pub = nh.advertise<sensor_msgs::JointState>("channel_feedback", 1);
 
   // joint state message template
   sensor_msgs::JointState channel_pos;
@@ -224,21 +207,12 @@
       for (size_t channel = 0; channel < eS5FH_DIMENSION; ++channel)
       {
         double cur_pos = 0.0;
-<<<<<<< HEAD
         fm->getPosition(static_cast<S5FHCHANNEL>(channel), cur_pos);
 
         channel_pos.position[channel] = cur_pos;
       }
 
       channel_pos_pub.publish(channel_pos);
-=======
-        if (fm->isEnabled(static_cast<S5FHCHANNEL>(channel)) && fm->getPosition(static_cast<S5FHCHANNEL>(channel), cur_pos))
-        {
-          joint_state_msg.position[channel] = cur_pos;
-        }
-      }
-      joint_pub.publish(joint_state_msg);
->>>>>>> d7fcecee
     }
     ros::spinOnce();
     rate.sleep();
