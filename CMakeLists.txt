--- conflicted
+++ resolved
@@ -149,17 +149,11 @@
   DESTINATION ${CATKIN_PACKAGE_BIN_DESTINATION}
 )
 
-<<<<<<< HEAD
-=======
 # Install targets of libs and executables
->>>>>>> cae78de0
 install(TARGETS svh_controller svh_sin_test
   ARCHIVE DESTINATION ${CATKIN_PACKAGE_LIB_DESTINATION}
   LIBRARY DESTINATION ${CATKIN_PACKAGE_LIB_DESTINATION}
   RUNTIME DESTINATION ${CATKIN_PACKAGE_BIN_DESTINATION}
-<<<<<<< HEAD
-)
-=======
 )
 
 # install the headers
@@ -185,5 +179,4 @@
 # Individual files (Quick commands and the urdf.rviz)
 install(FILES quick_commands urdf.rviz
 DESTINATION ${CATKIN_PACKAGE_SHARE_DESTINATION}
-)
->>>>>>> cae78de0
+)