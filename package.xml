<?xml version="1.0"?>
<package>
  
<<<<<<< HEAD
  <name>svh_controller</name>
  <version>0.0.2</version>
=======
  <name>schunk_svh_driver</name>
  <version>0.0.1</version>
>>>>>>> 03736905
  <description>SVH Driver wrapper to enable control of the Schunk five finger hand</description>
  
  <maintainer email="heppner@fzi.de">Georg Heppner</maintainer>

  <license>TODO</license>

  <author email="heppner@fzi.de">Georg Heppner</author>

  <buildtool_depend>catkin</buildtool_depend>
  
  <build_depend>roscpp</build_depend>
  <build_depend>std_msgs</build_depend>
   <build_depend>rospy</build_depend>
  <build_depend>rqt_gui</build_depend>
  <build_depend>rqt_gui_py</build_depend> 
  <build_depend>urdf</build_depend>
  
  <run_depend>roscpp</run_depend>
  <run_depend>std_msgs</run_depend>
    <run_depend>rospy</run_depend>
  <run_depend>rqt_gui</run_depend>
  <run_depend>rqt_gui_py</run_depend>
 <run_depend>urdf</run_depend>
  
  <export>
 	<rqt_gui plugin="${prefix}/plugin.xml" />
  </export>
  
</package><|MERGE_RESOLUTION|>--- conflicted
+++ resolved
@@ -1,13 +1,8 @@
 <?xml version="1.0"?>
 <package>
   
-<<<<<<< HEAD
-  <name>svh_controller</name>
-  <version>0.0.2</version>
-=======
   <name>schunk_svh_driver</name>
   <version>0.0.1</version>
->>>>>>> 03736905
   <description>SVH Driver wrapper to enable control of the Schunk five finger hand</description>
   
   <maintainer email="heppner@fzi.de">Georg Heppner</maintainer>
